/*
 * Copyright 2010 the original author or authors.
 *
 * Licensed under the Apache License, Version 2.0 (the "License");
 * you may not use this file except in compliance with the License.
 * You may obtain a copy of the License at
 *
 *      http://www.apache.org/licenses/LICENSE-2.0
 *
 * Unless required by applicable law or agreed to in writing, software
 * distributed under the License is distributed on an "AS IS" BASIS,
 * WITHOUT WARRANTIES OR CONDITIONS OF ANY KIND, either express or implied.
 * See the License for the specific language governing permissions and
 * limitations under the License.
 */

import org.gradle.api.internal.project.ProjectInternal
import org.gradle.jvm.toolchain.internal.JavaInstallationProbe
import org.jetbrains.kotlin.gradle.tasks.KotlinCompile
import java.io.File
import java.util.Properties
import kotlin.coroutines.experimental.EmptyCoroutineContext.plus

plugins {
    groovy
    `java-gradle-plugin`
    `kotlin-dsl`
    idea
    eclipse
}

java {
    sourceCompatibility = JavaVersion.VERSION_1_7
    targetCompatibility = JavaVersion.VERSION_1_7
}

gradlePlugin {
    (plugins) {
        "classycle" {
            id = "classycle"
            implementationClass = "org.gradle.plugins.classycle.ClassyclePlugin"
        }
        "testFixtures" {
            id = "test-fixtures"
            implementationClass = "org.gradle.plugins.testfixtures.TestFixturesPlugin"
        }
        "strictCompile" {
            id = "strict-compile"
            implementationClass = "org.gradle.plugins.strictcompile.StrictCompilePlugin"
        }
        "jsoup" {
            id = "jsoup"
            implementationClass = "org.gradle.plugins.jsoup.JsoupPlugin"
        }
        "buildTypes" {
            id = "build-types"
            implementationClass = "org.gradle.plugins.buildtypes.BuildTypesPlugin"
        }
        "gradleCompile" {
            id = "gradle-compile"
            implementationClass = "org.gradle.plugins.compile.GradleCompilePlugin"
        }
        "performanceTest" {
            id = "performance-test"
            implementationClass = "org.gradle.plugins.performance.PerformanceTestPlugin"
        }
        "ideConfiguration" {
            id = "ide-configuration"
            implementationClass = "org.gradle.plugins.ideconfiguration.IdeConfigurationPlugin"
        }
        "configureTaskPropertyValidation" {
            id = "configure-task-properties-validation"
            implementationClass = "org.gradle.plugins.codequality.ConfigureTaskPropertyValidationPlugin"
        }
        "buildscanConfiguration" {
            id = "buildscan-configuration"
            implementationClass = "org.gradle.plugins.buildscan.BuildScanConfigurationPlugin"
        }
<<<<<<< HEAD
        "publishPublicLibraries" {
            id = "publish-public-libraries"
            implementationClass = "org.gradle.plugins.publish.PublishPublicLibrariesPlugin"
=======
        "ciReporting" {
            id = "ci-reporting"
            implementationClass = "org.gradle.plugins.reporting.CiReportingPlugin"
>>>>>>> 6f01f283
        }
    }
}

repositories {
    maven { url = uri("https://repo.gradle.org/gradle/libs-releases") }
    maven { url = uri("https://repo.gradle.org/gradle/libs-snapshots") }
    gradlePluginPortal()
}

dependencies {
    compile("org.ow2.asm:asm:6.0")
    compile("org.ow2.asm:asm-commons:6.0")
    compile(gradleApi())
    compile("com.google.guava:guava-jdk5:14.0.1")
    compile("commons-lang:commons-lang:2.6")
    compile(localGroovy())
    compile("org.codehaus.groovy.modules.http-builder:http-builder:0.7.2")
    testCompile("junit:junit:4.12")
    testCompile("org.spockframework:spock-core:1.0-groovy-2.4")
    testCompile("cglib:cglib-nodep:3.2.5")
    testCompile("org.objenesis:objenesis:2.4")
    testCompile("org.hamcrest:hamcrest-core:1.3")
    testCompile("com.nhaarman:mockito-kotlin:1.5.0")

    compile("org.pegdown:pegdown:1.6.0")
    compile("org.jsoup:jsoup:1.11.2")
    compile("me.champeau.gradle:japicmp-gradle-plugin:0.2.4")
    compile("org.asciidoctor:asciidoctor-gradle-plugin:1.5.6")
    compile("com.github.javaparser:javaparser-core:2.4.0")
    compile("com.google.code.gson:gson:2.7")
    compile("com.gradle:build-scan-plugin:1.12.1")

    constraints {
        compile("org.codehaus.groovy:groovy-all:2.4.12")
    }

    components {
        withModule("net.sourceforge.nekohtml:nekohtml") {
            allVariants {
                // Xerces on the runtime classpath is breaking some of our doc tasks
                withDependencies { removeAll { it.group == "xerces" } }
            }
        }
    }
}

// Allow Kotlin types to reference both Java and Groovy types
// Remove compileGroovy -> compileJava dependency added by GroovyBasePlugin
// Prevent cycles in the task graph as compileJava depends on compileKotlin
tasks {
    val compileGroovy by getting(GroovyCompile::class) {
        dependsOn.remove("compileJava")
    }
    "compileKotlin"(KotlinCompile::class) {
        classpath += files(compileGroovy.destinationDir).builtBy(compileGroovy)
        kotlinOptions {
            freeCompilerArgs = listOf("-Xjsr305=strict")
        }
    }
}

val isCiServer: Boolean by extra { System.getenv().containsKey("CI") }

fun configureCompileTask(task: AbstractCompile, options: CompileOptions) {
    options.isFork = true
    options.encoding = "utf-8"
    options.compilerArgs = mutableListOf("-Xlint:-options", "-Xlint:-path")
    val vendor = System.getProperty("java.vendor")
    task.inputs.property("javaInstallation", "${vendor} ${JavaVersion.current()}")
}

tasks.withType<JavaCompile> {
    options.isIncremental = true
    configureCompileTask(this, options)
}
tasks.withType<GroovyCompile> {
    groovyOptions.encoding = "utf-8"
    configureCompileTask(this, options)
}

if (!isCiServer || System.getProperty("enableCodeQuality")?.toLowerCase() == "true") {
    apply { from("../gradle/codeQualityConfiguration.gradle.kts") }
}

if (isCiServer) {
    gradle.buildFinished {
        tasks.all {
            if (this is Reporting<*> && state.failure != null) {
                prepareReportForCIPublishing(this.reports["html"].destination)
            }
        }
    }
}

fun Project.prepareReportForCIPublishing(report: File) {
    if (report.isDirectory) {
        val destFile = File("${rootProject.buildDir}/report-$name-${report.name}.zip")
        ant.withGroovyBuilder {
            "zip"("destFile" to destFile) {
                "fileset"("dir" to report)
            }
        }
    } else {
        copy {
            from(report)
            into(rootProject.buildDir)
            rename { "report-$name-${report.parentFile.name}-${report.name}" }
        }
    }
}

fun readProperties(propertiesFile: File) = Properties().apply {
    propertiesFile.inputStream().use { fis ->
        load(fis)
    }
}

// Workaround caching problems with 'java-gradle-plugin'
// vvvvv
normalization {
    runtimeClasspath {
        ignore("plugin-under-test-metadata.properties")
    }
}
// ^^^^^

tasks {
    val checkSameDaemonArgs by creating {
        doLast {
            val buildSrcProperties = readProperties(File(project.rootDir, "gradle.properties"))
            val rootProperties = readProperties(File(project.rootDir, "../gradle.properties"))
            val jvmArgs = listOf(buildSrcProperties, rootProperties).map { it.getProperty("org.gradle.jvmargs") }.toSet()
            if (jvmArgs.size > 1) {
                throw GradleException("gradle.properties and buildSrc/gradle.properties have different org.gradle.jvmargs " +
                    "which may cause two daemons to be spawned on CI and in IDEA. " +
                    "Use the same org.gradle.jvmargs for both builds.")
            }
        }
    }

    val build by getting
    build.dependsOn(checkSameDaemonArgs)
}<|MERGE_RESOLUTION|>--- conflicted
+++ resolved
@@ -76,15 +76,13 @@
             id = "buildscan-configuration"
             implementationClass = "org.gradle.plugins.buildscan.BuildScanConfigurationPlugin"
         }
-<<<<<<< HEAD
+        "ciReporting" {
+            id = "ci-reporting"
+            implementationClass = "org.gradle.plugins.reporting.CiReportingPlugin"
+        }
         "publishPublicLibraries" {
             id = "publish-public-libraries"
             implementationClass = "org.gradle.plugins.publish.PublishPublicLibrariesPlugin"
-=======
-        "ciReporting" {
-            id = "ci-reporting"
-            implementationClass = "org.gradle.plugins.reporting.CiReportingPlugin"
->>>>>>> 6f01f283
         }
     }
 }
